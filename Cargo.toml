--- conflicted
+++ resolved
@@ -11,13 +11,9 @@
 license = "MIT"
 
 [dependencies]
-<<<<<<< HEAD
-nom = "2.0"
+nom = "4.2.3"
 url = { version = "2.1", features = ["serde"] }
 serde = { version = "1.0", features = ["derive"] }
-=======
-nom = "4.2.3"
->>>>>>> 6f071a59
 
 [profile.bench]
 opt-level = 3
